#include <Arduino.h>
#include <Servo.h>
#include <string.h>

// -----------------------------
// Hardware pins (same as other sketches)
// -----------------------------
#define LDR_L_PIN   A4
#define LDR_R_PIN   A5
#define LDR_C_PIN   A3
#define BUTTON_PIN  8
#define PLATE_PIN   9
#define SERVO_PIN   A0
#define BEEP_PIN    A1
#define ENA         6
#define IN1         2
#define IN2         3
#define ENB         5
#define IN3         4
#define IN4         7

// Fixed PWM speed for "on" states
const uint8_t MOTOR_PWM_ON = 255;

// Map 9 bins to (L_dir, R_dir): -1=backward, 0=off, +1=forward
const int8_t MOTOR9_DIRS[9][2] = {
  {-1, -1},  // 0: L back,  R back
  {-1,  0},  // 1: L back,  R off
  {-1, +1},  // 2: L back,  R fwd
  { 0, -1},  // 3: L off,   R back
  { 0,  0},  // 4: L off,   R off  (stop)
  { 0, +1},  // 5: L off,   R fwd
  {+1, -1},  // 6: L fwd,   R back
  {+1,  0},  // 7: L fwd,   R off
  {+1, +1}   // 8: L fwd,   R fwd
};

// -----------------------------
// Problem sizes
// -----------------------------
const uint8_t N_MOTOR = 9;
const uint8_t N_SERVO = 10;
const uint8_t N_BEEP  = 5;
const uint8_t ACT_DIM = N_MOTOR + N_SERVO + N_BEEP; // 24
const uint8_t EMB_DIM = 8;              // embedding size (multiple of 8)
const uint8_t FEAT_DIM = 16;            // [ldrL, ldrR, ldrC, last action embedding (8), bias, padding]
const uint8_t IDX_MOTOR0 = 0;
const uint8_t IDX_SERVO0 = IDX_MOTOR0 + N_MOTOR;   // 9
const uint8_t IDX_BEEP0  = IDX_SERVO0 + N_SERVO;   // 19

// -----------------------------
// Reward parameters
// -----------------------------
const int16_t BUTTON_REWARD_Q8  = 256;  // reward when button is pressed
const int16_t PLATE_PENALTY_Q8 = -256; // penalty when collision plates touch
const int16_t MOTOR_IDLE_PENALTY_Q8 = -64; // penalty when both motors stopped

// -----------------------------
// Beep patterns
// -----------------------------
const uint8_t BEEP_TONES = 5;
const uint16_t BEEP_FREQ[N_BEEP][BEEP_TONES] = {
  {262, 330, 392, 523, 659},
  {659, 523, 392, 330, 262},
  {262, 392, 523, 392, 262},
  {330, 262, 330, 392, 523},
  {523, 440, 392, 440, 523}
};
const uint16_t BEEP_DUR[N_BEEP][BEEP_TONES] = {
  {100, 100, 100, 100, 200},
  {200, 100, 100, 100, 200},
  {150, 150, 300, 150, 150},
  {100, 200, 100, 200, 300},
  {300, 150, 150, 150, 300}
};

// -----------------------------
// Helper structs
// -----------------------------
struct Feat {
  uint8_t x[FEAT_DIM];
};

uint16_t urand16();

// -----------------------------
// Binary Feedforward Neural Network
// -----------------------------
class BinaryNN {
public:
  static const uint8_t MAX_LAYERS = 4;
  static const uint16_t MAX_WEIGHTS_BITS = 2560;
  static const uint8_t MAX_NODES = 32;

  struct Layer {
    uint8_t in_dim;
    uint8_t out_dim;
    uint16_t w_off;  // bit offset for weights
  };

  Layer layers[MAX_LAYERS];
  uint8_t layer_count = 0;
  uint16_t total_bits = 0;
  uint8_t weight_bytes[(MAX_WEIGHTS_BITS+7)/8];
  uint8_t acts[MAX_LAYERS+1][MAX_NODES];

  void addLayer(uint8_t in_dim, uint8_t out_dim) {
    if (layer_count >= MAX_LAYERS) return;
    if ((in_dim & 7) || (out_dim & 7)) return; // require multiples of 8
    Layer &L = layers[layer_count];
    L.in_dim = in_dim;
    L.out_dim = out_dim;
    L.w_off = total_bits;
    total_bits += (uint16_t)in_dim * out_dim;
    layer_count++;
  }

  uint16_t numWeightBits() const { return total_bits; }

  void randomizeWeights() {
    uint16_t nB = (total_bits + 7) >> 3;
    for (uint16_t i=0;i<nB;++i) {
      weight_bytes[i] = (uint8_t)(urand16() & 0xFF);
    }
  }

  inline int8_t getWeight(uint16_t bit_index) const {
    return (weight_bytes[bit_index>>3] >> (bit_index & 7)) & 1 ? 1 : -1;
  }

  void forward(const uint8_t *input, int16_t *out) {
    for (uint8_t i=0;i<layers[0].in_dim;++i) acts[0][i] = (input[i] > 127) ? 1 : 0;
    int16_t bufA[MAX_NODES];
    int16_t bufB[MAX_NODES];
    for (uint8_t i=0;i<layers[0].in_dim;++i) bufA[i] = input[i];
    int16_t *cur_in = bufA;
    int16_t *cur_out = bufB;
    for (uint8_t l=0;l<layer_count;++l) {
      Layer &L = layers[l];
      uint8_t in_dim = L.in_dim;
      uint8_t out_dim = L.out_dim;
      uint16_t off = L.w_off;
      int16_t *next_out = (l==layer_count-1) ? out : cur_out;
      for (uint8_t j=0;j<out_dim;++j) {
        int16_t sum = 0;
        for (uint8_t i=0;i<in_dim;++i) {
          int8_t w = getWeight(off + j*in_dim + i);
          sum += w * cur_in[i];
        }
        if (l==layer_count-1) {
          next_out[j] = sum;
          acts[l+1][j] = (sum >= 0) ? 1 : 0;
        } else {
          int16_t act = (sum >= 0 ? 1 : -1);
          next_out[j] = act;
          acts[l+1][j] = (act > 0) ? 1 : 0;
        }
      }
      if (l != layer_count-1) {
        int16_t *tmp = cur_in;
        cur_in = cur_out;
        cur_out = tmp;
      }
    }
  }

  void hebbianUpdate(int16_t reward_q8) {
    uint8_t p_act = reward_q8 > 0 ? (reward_q8 > 256 ? 255 : reward_q8) : 0;
    uint8_t p_decay = 255 - p_act;
    for (uint8_t l=0;l<layer_count;++l) {
      Layer &L = layers[l];
      uint8_t in_dim = L.in_dim;
      uint8_t out_dim = L.out_dim;
      uint16_t off = L.w_off;
      for (uint8_t j=0;j<out_dim;++j) {
        for (uint8_t i=0;i<in_dim;++i) {
          uint16_t bit_idx = off + j*in_dim + i;
          uint8_t mask = (uint8_t)1 << (bit_idx & 7);
          uint8_t rnd = (uint8_t)(urand16() & 0xFF);
          if (acts[l][i] && acts[l+1][j]) {
            if (rnd < p_act) {
              weight_bytes[bit_idx>>3] |= mask;
            }
          } else {
            if (rnd < p_decay) {
              weight_bytes[bit_idx>>3] &= (uint8_t)~mask;
            }
          }
        }
      }
    }
  }
};

BinaryNN act_net, embed_net;

<<<<<<< HEAD
=======
// CGA probability models and buffers for both networks
uint8_t prob_act[BinaryNN::MAX_WEIGHTS_BITS];
uint8_t cur_bits_act[(BinaryNN::MAX_WEIGHTS_BITS+7)/8];
uint8_t prev_bits_act[(BinaryNN::MAX_WEIGHTS_BITS+7)/8];
uint8_t prob_emb[BinaryNN::MAX_WEIGHTS_BITS];
uint8_t cur_bits_emb[(BinaryNN::MAX_WEIGHTS_BITS+7)/8];
uint8_t prev_bits_emb[(BinaryNN::MAX_WEIGHTS_BITS+7)/8];
>>>>>>> 25978f37
// Running average reward baseline
int16_t reward_avg_q8 = 0;
const uint8_t RAVG_BETA = 4;

// -----------------------------
// Sensor smoothing and random helpers
// -----------------------------
const uint8_t LDR_SMOOTH_SHIFT = 3; // 1/8 smoothing
uint16_t ldr_l_avg = 0, ldr_r_avg = 0, ldr_c_avg = 0;
int last_r=0, last_l=0, last_c=0;
bool last_button_pressed=false, last_plate_contact=false;

inline uint16_t smooth_analog_read(uint8_t pin, uint16_t &avg) {
  uint16_t raw = analogRead(pin);
  if (avg == 0) {
    avg = raw;
  } else {
    avg += ((int16_t)raw - (int16_t)avg) >> LDR_SMOOTH_SHIFT;
  }
  return avg;
}

inline uint16_t urand16() {
  return ( (uint16_t)rand() << 1 ) ^ (uint16_t)rand();
}

<<<<<<< HEAD
=======
inline void sample_bits(uint8_t *bits, const uint8_t *prob, uint16_t n) {
  uint16_t nB = (n + 7) >> 3;
  memset(bits, 0, nB);
  for (uint16_t i=0;i<n;++i) {
    if ((uint8_t)(urand16() & 0xFF) < prob[i]) {
      bits[i>>3] |= (uint8_t)1 << (i & 7);
    }
  }
}

inline void cga_update(uint8_t *prob, const uint8_t *winner, const uint8_t *loser, uint16_t n) {
  for (uint16_t i=0;i<n;++i) {
    uint8_t w = (winner[i>>3] >> (i & 7)) & 1;
    uint8_t l = (loser[i>>3] >> (i & 7)) & 1;
    if (w != l) {
      if (w) { if (prob[i] < 255) prob[i]++; }
      else   { if (prob[i] >   0) prob[i]--; }
    }
  }
}
>>>>>>> 25978f37

// -----------------------------
// Feature extraction
// -----------------------------
uint8_t last_motor_bin = N_MOTOR/2;
uint8_t last_servo_bin = N_SERVO/2;
uint8_t last_beep_bin  = 0;

Feat read_features(const uint8_t *emb) {
  uint16_t l0 = smooth_analog_read(LDR_L_PIN, ldr_l_avg);
  uint16_t r0 = smooth_analog_read(LDR_R_PIN, ldr_r_avg);
  uint16_t c0 = smooth_analog_read(LDR_C_PIN, ldr_c_avg);

  uint8_t l = (uint8_t)(l0 >> 2);
  uint8_t r = (uint8_t)(r0 >> 2);
  uint8_t c = (uint8_t)(c0 >> 2);

  Feat F;
  F.x[0] = l;
  F.x[1] = r;
  F.x[2] = c;
  for (uint8_t i=0;i<EMB_DIM;++i) F.x[3+i] = emb[i];
  F.x[3+EMB_DIM] = 255; // bias
  for (uint8_t i = 3 + EMB_DIM + 1; i < FEAT_DIM; ++i) {
    F.x[i] = 0;  // padding
  }
  return F;
}

// -----------------------------
// Actuator helpers
// -----------------------------
uint8_t servo_bin_to_deg(uint8_t b){
  return (uint8_t)((uint16_t)b * 20);
}

inline void set_one_motor(int8_t dir, uint8_t inA, uint8_t inB, uint8_t en, uint8_t pwm){
  if (dir > 0){
    digitalWrite(inA, HIGH);
    digitalWrite(inB, LOW);
    analogWrite(en, pwm);
  } else if (dir < 0){
    digitalWrite(inA, LOW);
    digitalWrite(inB, HIGH);
    analogWrite(en, pwm);
  } else {
    digitalWrite(inA, LOW);
    digitalWrite(inB, LOW);
    analogWrite(en, 0);
  }
}

inline void set_dual_motor(int8_t L_dir, int8_t R_dir, uint8_t pwm_on){
  set_one_motor(L_dir, IN1, IN2, ENA, pwm_on);
  set_one_motor(R_dir, IN3, IN4, ENB, pwm_on);
}

inline void set_motor_state9(uint8_t bin){
  if (bin >= 9) bin = 4;
  int8_t Ld = MOTOR9_DIRS[bin][0];
  int8_t Rd = MOTOR9_DIRS[bin][1];
  set_dual_motor(Ld, Rd, MOTOR_PWM_ON);
}

// -----------------------------
// Reward
// -----------------------------
int16_t compute_reward_q8(){
  int r = smooth_analog_read(LDR_R_PIN, ldr_r_avg);
  int l = smooth_analog_read(LDR_L_PIN, ldr_l_avg);
  int c = smooth_analog_read(LDR_C_PIN, ldr_c_avg);

  last_r = r; last_l = l; last_c = c;
  last_button_pressed = (digitalRead(BUTTON_PIN) == LOW);
  last_plate_contact = (digitalRead(PLATE_PIN) == LOW);

  if (last_plate_contact) return PLATE_PENALTY_Q8;
  if (last_button_pressed) return BUTTON_REWARD_Q8;

  // Reward relative to ambient light (A3)
  int side_avg = (r + l) / 2;
  int diff = side_avg - c;
  int16_t r_q8 = (int16_t)((int32_t)diff * 256 / 1023);

  if (MOTOR9_DIRS[last_motor_bin][0] == 0 && MOTOR9_DIRS[last_motor_bin][1] == 0) {
    r_q8 += MOTOR_IDLE_PENALTY_Q8;
  }

  if (r_q8 > 256) r_q8 = 256;
  if (r_q8 < -256) r_q8 = -256;
  return r_q8;
}

// -----------------------------
// Setup and loop
// -----------------------------
Servo servo;

void setup(){
  pinMode(LDR_L_PIN, INPUT);
  pinMode(LDR_R_PIN, INPUT);
  pinMode(LDR_C_PIN, INPUT);
  pinMode(BUTTON_PIN, INPUT_PULLUP);
  pinMode(PLATE_PIN, INPUT_PULLUP);
  pinMode(ENA, OUTPUT); pinMode(IN1, OUTPUT); pinMode(IN2, OUTPUT);
  pinMode(ENB, OUTPUT); pinMode(IN3, OUTPUT); pinMode(IN4, OUTPUT);
  pinMode(BEEP_PIN, OUTPUT);
  servo.attach(SERVO_PIN);
  servo.write(90);
  noTone(BEEP_PIN);
  Serial.begin(9600);

  // Embedding network and action network
  embed_net.addLayer(ACT_DIM, EMB_DIM);
  act_net.addLayer(FEAT_DIM, 24);
  act_net.addLayer(24, 24);
  act_net.addLayer(24, 24);
  act_net.addLayer(24, ACT_DIM);
<<<<<<< HEAD
  embed_net.randomizeWeights();
  act_net.randomizeWeights();
=======
  for (uint16_t i=0;i<embed_net.numWeightBits();++i) prob_emb[i] = 128;
  for (uint16_t i=0;i<act_net.numWeightBits();++i)   prob_act[i] = 128;
>>>>>>> 25978f37
}

void loop(){
  // One-hot of previous action
  uint8_t one_hot[ACT_DIM];
  memset(one_hot, 0, sizeof(one_hot));
  one_hot[IDX_MOTOR0 + last_motor_bin] = 255;
  one_hot[IDX_SERVO0 + last_servo_bin] = 255;
  one_hot[IDX_BEEP0  + last_beep_bin]  = 255;

<<<<<<< HEAD
  // Run embedding network
=======
  // Sample embedding network
  uint16_t nW_emb = embed_net.numWeightBits();
  sample_bits(cur_bits_emb, prob_emb, nW_emb);
  embed_net.setWeightsFromBits(cur_bits_emb);
>>>>>>> 25978f37
  int16_t emb_scores[EMB_DIM];
  embed_net.forward(one_hot, emb_scores);
  uint8_t emb_feat[EMB_DIM];
  for (uint8_t i=0;i<EMB_DIM;++i) emb_feat[i] = emb_scores[i] >= 0 ? 255 : 0;

  // Build features and run action network
  Feat F = read_features(emb_feat);
<<<<<<< HEAD
=======
  uint16_t nW_act = act_net.numWeightBits();
  sample_bits(cur_bits_act, prob_act, nW_act);
  act_net.setWeightsFromBits(cur_bits_act);
>>>>>>> 25978f37
  int16_t scores[ACT_DIM];
  act_net.forward(F.x, scores);

  // choose actions by argmax in each group
  int16_t best = -32768; uint8_t m_bin = 0;
  for (uint8_t i=0;i<N_MOTOR;++i){ if (scores[IDX_MOTOR0+i] > best){ best = scores[IDX_MOTOR0+i]; m_bin = i; } }
  best = -32768; uint8_t s_bin = 0;
  for (uint8_t i=0;i<N_SERVO;++i){ if (scores[IDX_SERVO0+i] > best){ best = scores[IDX_SERVO0+i]; s_bin = i; } }
  best = -32768; uint8_t b_bin = 0;
  for (uint8_t i=0;i<N_BEEP;++i){ if (scores[IDX_BEEP0+i] > best){ best = scores[IDX_BEEP0+i]; b_bin = i; } }

  set_motor_state9(m_bin);
  delay(500);
  servo.write(servo_bin_to_deg(s_bin));
  if (b_bin == 0) {
    noTone(BEEP_PIN);
  } else {
    for (uint8_t i=0;i<BEEP_TONES;++i){
      tone(BEEP_PIN, BEEP_FREQ[b_bin][i], BEEP_DUR[b_bin][i]);
      delay(BEEP_DUR[b_bin][i]);
    }
  }
  last_motor_bin = m_bin;
  last_servo_bin = s_bin;
  last_beep_bin  = b_bin;

  int16_t r_q8 = compute_reward_q8();
  int16_t adv_q8 = r_q8 - reward_avg_q8;
  reward_avg_q8 += (adv_q8 >> RAVG_BETA);

<<<<<<< HEAD
  embed_net.hebbianUpdate(adv_q8);
  act_net.hebbianUpdate(adv_q8);
=======
  if (have_prev){
    if (adv_q8 >= 0) {
      cga_update(prob_act, cur_bits_act, prev_bits_act, nW_act);
      cga_update(prob_emb, cur_bits_emb, prev_bits_emb, nW_emb);
    } else {
      cga_update(prob_act, prev_bits_act, cur_bits_act, nW_act);
      cga_update(prob_emb, prev_bits_emb, cur_bits_emb, nW_emb);
    }
  }
  uint16_t nB_act = (nW_act + 7) >> 3;
  uint16_t nB_emb = (nW_emb + 7) >> 3;
  memcpy(prev_bits_act, cur_bits_act, nB_act);
  memcpy(prev_bits_emb, cur_bits_emb, nB_emb);
  have_prev = true;
>>>>>>> 25978f37

  Serial.print("r_q8="); Serial.println(r_q8);
  delay(20);
}
<|MERGE_RESOLUTION|>--- conflicted
+++ resolved
@@ -194,16 +194,7 @@
 
 BinaryNN act_net, embed_net;
 
-<<<<<<< HEAD
-=======
-// CGA probability models and buffers for both networks
-uint8_t prob_act[BinaryNN::MAX_WEIGHTS_BITS];
-uint8_t cur_bits_act[(BinaryNN::MAX_WEIGHTS_BITS+7)/8];
-uint8_t prev_bits_act[(BinaryNN::MAX_WEIGHTS_BITS+7)/8];
-uint8_t prob_emb[BinaryNN::MAX_WEIGHTS_BITS];
-uint8_t cur_bits_emb[(BinaryNN::MAX_WEIGHTS_BITS+7)/8];
-uint8_t prev_bits_emb[(BinaryNN::MAX_WEIGHTS_BITS+7)/8];
->>>>>>> 25978f37
+
 // Running average reward baseline
 int16_t reward_avg_q8 = 0;
 const uint8_t RAVG_BETA = 4;
@@ -230,29 +221,6 @@
   return ( (uint16_t)rand() << 1 ) ^ (uint16_t)rand();
 }
 
-<<<<<<< HEAD
-=======
-inline void sample_bits(uint8_t *bits, const uint8_t *prob, uint16_t n) {
-  uint16_t nB = (n + 7) >> 3;
-  memset(bits, 0, nB);
-  for (uint16_t i=0;i<n;++i) {
-    if ((uint8_t)(urand16() & 0xFF) < prob[i]) {
-      bits[i>>3] |= (uint8_t)1 << (i & 7);
-    }
-  }
-}
-
-inline void cga_update(uint8_t *prob, const uint8_t *winner, const uint8_t *loser, uint16_t n) {
-  for (uint16_t i=0;i<n;++i) {
-    uint8_t w = (winner[i>>3] >> (i & 7)) & 1;
-    uint8_t l = (loser[i>>3] >> (i & 7)) & 1;
-    if (w != l) {
-      if (w) { if (prob[i] < 255) prob[i]++; }
-      else   { if (prob[i] >   0) prob[i]--; }
-    }
-  }
-}
->>>>>>> 25978f37
 
 // -----------------------------
 // Feature extraction
@@ -371,13 +339,8 @@
   act_net.addLayer(24, 24);
   act_net.addLayer(24, 24);
   act_net.addLayer(24, ACT_DIM);
-<<<<<<< HEAD
   embed_net.randomizeWeights();
   act_net.randomizeWeights();
-=======
-  for (uint16_t i=0;i<embed_net.numWeightBits();++i) prob_emb[i] = 128;
-  for (uint16_t i=0;i<act_net.numWeightBits();++i)   prob_act[i] = 128;
->>>>>>> 25978f37
 }
 
 void loop(){
@@ -388,14 +351,8 @@
   one_hot[IDX_SERVO0 + last_servo_bin] = 255;
   one_hot[IDX_BEEP0  + last_beep_bin]  = 255;
 
-<<<<<<< HEAD
   // Run embedding network
-=======
-  // Sample embedding network
-  uint16_t nW_emb = embed_net.numWeightBits();
-  sample_bits(cur_bits_emb, prob_emb, nW_emb);
-  embed_net.setWeightsFromBits(cur_bits_emb);
->>>>>>> 25978f37
+
   int16_t emb_scores[EMB_DIM];
   embed_net.forward(one_hot, emb_scores);
   uint8_t emb_feat[EMB_DIM];
@@ -403,12 +360,6 @@
 
   // Build features and run action network
   Feat F = read_features(emb_feat);
-<<<<<<< HEAD
-=======
-  uint16_t nW_act = act_net.numWeightBits();
-  sample_bits(cur_bits_act, prob_act, nW_act);
-  act_net.setWeightsFromBits(cur_bits_act);
->>>>>>> 25978f37
   int16_t scores[ACT_DIM];
   act_net.forward(F.x, scores);
 
@@ -439,25 +390,8 @@
   int16_t adv_q8 = r_q8 - reward_avg_q8;
   reward_avg_q8 += (adv_q8 >> RAVG_BETA);
 
-<<<<<<< HEAD
   embed_net.hebbianUpdate(adv_q8);
   act_net.hebbianUpdate(adv_q8);
-=======
-  if (have_prev){
-    if (adv_q8 >= 0) {
-      cga_update(prob_act, cur_bits_act, prev_bits_act, nW_act);
-      cga_update(prob_emb, cur_bits_emb, prev_bits_emb, nW_emb);
-    } else {
-      cga_update(prob_act, prev_bits_act, cur_bits_act, nW_act);
-      cga_update(prob_emb, prev_bits_emb, cur_bits_emb, nW_emb);
-    }
-  }
-  uint16_t nB_act = (nW_act + 7) >> 3;
-  uint16_t nB_emb = (nW_emb + 7) >> 3;
-  memcpy(prev_bits_act, cur_bits_act, nB_act);
-  memcpy(prev_bits_emb, cur_bits_emb, nB_emb);
-  have_prev = true;
->>>>>>> 25978f37
 
   Serial.print("r_q8="); Serial.println(r_q8);
   delay(20);
